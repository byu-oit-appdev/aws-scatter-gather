--- conflicted
+++ resolved
@@ -16,18 +16,25 @@
  **/
 'use strict';
 const AWS                   = require('aws-sdk');
+const CB                    = require('./circuitbreaker');
 const EventInterface        = require('./event-interface');
 const schemas               = require('./schemas');
 const debug                 = require('./debug')('response', 'blue');
 
+function createConfig(parm) {
+    if(typeof parm === 'function') {
+        return schemas.response.normalize({
+            handler: parm,
+            name: parm.name,
+            sns: new AWS.SNS(),
+        });
+    }
+    return schemas.response.normalize(parm);
+}
+
 module.exports = function(handler) {
     // determine the configuration
-    const config = handler && typeof handler === 'object' ? handler : {};
-    if (typeof handler === 'function') {
-        config.handler = handler;
-        config.name = handler.name;
-        config.sns = new AWS.SNS();
-    }
+    const config = createConfig(handler);
     if (!Array.isArray(config.topics)) config.topics = null;    // null means any topic
 
     // validate input
@@ -35,21 +42,22 @@
         throw Error('Scather.response expected a named function as its first parameter. Received: ' + handler);
     }
 
-<<<<<<< HEAD
-=======
+    config.bypass = config.bypass || config.handler;
+
     // define the response function wrapper
->>>>>>> 2d03dd18
-    const fn = function (data, callback) {
+    const fn = function (data, circuitbreakerState, callback) {
+
+        const responder = (circuitbreakerState===CB.OPEN) ? config.bypass : config.handler;
 
         // call the handler using its expected paradigm
-        const promise = config.handler.length > 1
+        const promise = responder.length > 1
             ? new Promise(function(resolve, reject) {
-                config.handler(data, function(err, result) {
+                responder(data, function(err, result) {
                     if (err) return reject(err);
                     resolve(result);
                 });
             })
-            : Promise.resolve(config.handler(data));
+            : Promise.resolve(responder(data));
 
         // provide an asynchronous response in the expected paradigm
         if (typeof callback !== 'function') return promise;
@@ -70,15 +78,41 @@
         if (e.hasOwnProperty('data') && e.hasOwnProperty('responseArn') &&
             (!config.topics || config.topics.indexOf(e.topicArn) !== -1)) {
 
-            fn(e.data)
+            const circuitbreakerState = e.circuitbreakerState || CB.CLOSED;
+
+            fn(e.data, circuitbreakerState)
                 .then(function(data) {
-                    const event = schemas.event.normalize({
+                    const event = schemas.event.normalize(Object.assign({
                         data: data,
                         requestId: e.requestId,
                         name: config.name,
                         topicArn: e.responseArn,
                         type: 'response'
+                    }, (e.circuitbreakerState) ? {circuitbreakerSuccess: true} : {}));
+
+                    const params = {
+                        Message: JSON.stringify(event),
+                        TopicArn: event.topicArn
+                    };
+                    config.sns.publish(params, function (err) {
+                        if (err) {
+                            debug('Failed to publish response event ' + event.requestId + ' to ' + event.topicArn + ': ' + err.message, event);
+                        } else {
+                            debug('Published response event ' + event.requestId + ' to ' + event.topicArn, event);
+                        }
                     });
+
+                    return event;
+                })
+                .catch(function(err) {
+                    debug(err.stack, err); 
+                    const event = schemas.event.normalize(Object.assign({
+                        error: err,
+                        requestId: e.requestId,
+                        name: config.name,
+                        topicArn: e.responseArn,
+                        type: 'response'
+                    }, (e.circuitbreakerState) ? {circuitbreakerFault: true} : {}));
 
                     const params = {
                         Message: JSON.stringify(event),
