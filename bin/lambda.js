/**
 *  @license
 *    Copyright 2016 Brigham Young University
 *
 *    Licensed under the Apache License, Version 2.0 (the "License");
 *    you may not use this file except in compliance with the License.
 *    You may obtain a copy of the License at
 *
 *        http://www.apache.org/licenses/LICENSE-2.0
 *
 *    Unless required by applicable law or agreed to in writing, software
 *    distributed under the License is distributed on an "AS IS" BASIS,
 *    WITHOUT WARRANTIES OR CONDITIONS OF ANY KIND, either express or implied.
 *    See the License for the specific language governing permissions and
 *    limitations under the License.
 **/
'use strict';
const AWS                   = require('aws-sdk');
const debug                 = require('./debug')('lambda', 'magenta');
const schemas               = require('./schemas');
const cb                    = require('./circuitbreaker');

module.exports = lambda;

<<<<<<< HEAD
function lambda(configuration) {
    const config = schemas.lambda.normalize(configuration || {});
    const responder = config.responder;
    if (!responder.name) throw Error('The responder function must be a named function.');
    const bypass = config.bypass || responder;
    if (!bypass.name) throw Error('The bypass function must be a named function.');
    const sns = new AWS.SNS();
    debug('Defined lambda handler: ' + responder.name + '/' + bypass.name);
=======
function lambda(handler) {

    // determine the configuration
    const config = handler && typeof handler === 'object' ? handler : {};
    if (typeof handler === 'function') {
        config.handler = handler;
        config.name = handler.name;
        config.sns = new AWS.SNS();
    }

    // validate the configuration
    if (!config.name || typeof config.handler !== 'function') throw Error('The handler function must be a named function.');
    debug('Defined lambda handler: ' + config.name);
>>>>>>> 2d03dd18

    return function(event, context, callback) {
        const promises = [];

        // process each record through the handler
        if (event.hasOwnProperty('Records')) {
            event.Records.forEach(function (record) {
                if (record.Sns) {
                    const e = decode(record.Sns.Message);
                    if (e && e.requestId && e.type === 'request') {
                        debug('Received sns event ' + e.requestId + ' with data: ' + e.data, e);

                        const handler = (e.CBState === cb.OPEN) ? bypass : responder;

                        // call the handler using the paradigm it expects
                        var promise = config.handler.length >= 3
                            ? new Promise(function(resolve, reject) {
                                config.handler(e.data, function(err, data) {
                                    if (err) return reject(err);
                                    resolve(data);
                                });
                            })
                            : Promise.resolve(config.handler(e.data));

                        // log errors
                        promise.catch(function(err) { debug(err.stack, err); });

                        // if the incoming event has a response arn then send a response via sns to that arn
                        if (e.responseArn) {
                            promise = promise
                                .then(function(data) {
                                    const event = schemas.event.normalize({
                                        data: data,
                                        requestId: e.requestId,
                                        name: config.name,
                                        topicArn: e.responseArn,
                                        type: 'response'
                                    });

                                    const params = {
                                        Message: JSON.stringify(event),
                                        TopicArn: event.topicArn
                                    };
                                    config.sns.publish(params, function (err) {
                                        if (err) {
                                            debug('Failed to publish request event ' + event.requestId + ' to ' + event.topicArn + ': ' + err.message, event);
                                        } else {
                                            debug('Published request event ' + event.requestId + ' to ' + event.topicArn, event);
                                        }
                                    });
                                    
                                    return event;
                                });
                        }

                        promises.push(promise);
                    }
                }
            });
        }

        // get a promise that everything completes
        const completed = Promise.all(promises);

        // return result with promise or callback paradigm
        if (typeof callback !== 'function') return completed;
        completed.then(
            function(data) { callback(null, data); },
            function(err) { callback(err, null); }
        );
    }
}

function decode(str) {
    try {
        return JSON.parse(str);
    } catch (e) {
        return null;
    }
}<|MERGE_RESOLUTION|>--- conflicted
+++ resolved
@@ -18,21 +18,11 @@
 const AWS                   = require('aws-sdk');
 const debug                 = require('./debug')('lambda', 'magenta');
 const schemas               = require('./schemas');
-const cb                    = require('./circuitbreaker');
+const CB                    = require('./circuitbreaker');
 
 module.exports = lambda;
 
-<<<<<<< HEAD
 function lambda(configuration) {
-    const config = schemas.lambda.normalize(configuration || {});
-    const responder = config.responder;
-    if (!responder.name) throw Error('The responder function must be a named function.');
-    const bypass = config.bypass || responder;
-    if (!bypass.name) throw Error('The bypass function must be a named function.');
-    const sns = new AWS.SNS();
-    debug('Defined lambda handler: ' + responder.name + '/' + bypass.name);
-=======
-function lambda(handler) {
 
     // determine the configuration
     const config = handler && typeof handler === 'object' ? handler : {};
@@ -45,7 +35,6 @@
     // validate the configuration
     if (!config.name || typeof config.handler !== 'function') throw Error('The handler function must be a named function.');
     debug('Defined lambda handler: ' + config.name);
->>>>>>> 2d03dd18
 
     return function(event, context, callback) {
         const promises = [];
@@ -58,32 +47,29 @@
                     if (e && e.requestId && e.type === 'request') {
                         debug('Received sns event ' + e.requestId + ' with data: ' + e.data, e);
 
-                        const handler = (e.CBState === cb.OPEN) ? bypass : responder;
+                        const circuitbreakerState = e.circuitbreakerState || CB.CLOSED;
 
                         // call the handler using the paradigm it expects
                         var promise = config.handler.length >= 3
                             ? new Promise(function(resolve, reject) {
-                                config.handler(e.data, function(err, data) {
+                                config.handler(e.data, circuitbreakerState, function(err, data) {
                                     if (err) return reject(err);
                                     resolve(data);
                                 });
                             })
                             : Promise.resolve(config.handler(e.data));
 
-                        // log errors
-                        promise.catch(function(err) { debug(err.stack, err); });
-
                         // if the incoming event has a response arn then send a response via sns to that arn
                         if (e.responseArn) {
                             promise = promise
                                 .then(function(data) {
-                                    const event = schemas.event.normalize({
+                                    const event = schemas.event.normalize(Object.assign({
                                         data: data,
                                         requestId: e.requestId,
                                         name: config.name,
                                         topicArn: e.responseArn,
                                         type: 'response'
-                                    });
+                                    }, (e.circuitbreakerState) ? {circuitbreakerSuccess: true} : {}));
 
                                     const params = {
                                         Message: JSON.stringify(event),
@@ -91,14 +77,41 @@
                                     };
                                     config.sns.publish(params, function (err) {
                                         if (err) {
-                                            debug('Failed to publish request event ' + event.requestId + ' to ' + event.topicArn + ': ' + err.message, event);
+                                            debug('Failed to publish response event ' + event.requestId + ' to ' + event.topicArn + ': ' + err.message, event);
                                         } else {
-                                            debug('Published request event ' + event.requestId + ' to ' + event.topicArn, event);
+                                            debug('Published response event ' + event.requestId + ' to ' + event.topicArn, event);
+                                        }
+                                    });
+                                    
+                                    return event;
+                                })
+                                .catch(function(err) {
+                                    debug(err.stack, err); 
+                                    const event = schemas.event.normalize(Object.assign({
+                                        error: err,
+                                        requestId: e.requestId,
+                                        name: config.name,
+                                        topicArn: e.responseArn,
+                                        type: 'response'
+                                    }, (e.circuitbreakerState && err.circuitbreakerFault) ? {circuitbreakerFault: true} : {}));
+
+                                    const params = {
+                                        Message: JSON.stringify(event),
+                                        TopicArn: event.topicArn
+                                    };
+                                    config.sns.publish(params, function (err) {
+                                        if (err) {
+                                            debug('Failed to publish response event ' + event.requestId + ' to ' + event.topicArn + ': ' + err.message, event);
+                                        } else {
+                                            debug('Published response event ' + event.requestId + ' to ' + event.topicArn, event);
                                         }
                                     });
                                     
                                     return event;
                                 });
+                        } else {
+                            // log errors
+                            promise.catch(function(err) { debug(err.stack, err); });
                         }
 
                         promises.push(promise);
